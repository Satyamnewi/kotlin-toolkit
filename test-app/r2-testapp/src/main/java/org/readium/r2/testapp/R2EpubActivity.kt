/*
 * Module: r2-testapp-kotlin
 * Developers: Aferdita Muriqi, Mostapha Idoubihi, Paul Stoica
 *
 * Copyright (c) 2018. European Digital Reading Lab. All rights reserved.
 * Licensed to the Readium Foundation under one or more contributor license agreements.
 * Use of this source code is governed by a BSD-style license which is detailed in the
 * LICENSE file present in the project repository where this source code is maintained.
 */

package org.readium.r2.testapp

import android.app.Activity
import android.content.Intent
import android.graphics.Color
import android.os.Bundle
import android.os.Handler
import android.view.Gravity
import android.view.Menu
import android.view.MenuItem
<<<<<<< HEAD
import android.widget.TextView
=======
import org.jetbrains.anko.indeterminateProgressDialog
>>>>>>> 2dfec25d
import org.jetbrains.anko.intentFor
import org.jetbrains.anko.toast
import org.readium.r2.navigator.BASE_URL
import org.readium.r2.navigator.CreateSyntheticPageList
import org.readium.r2.navigator.Position
import org.readium.r2.navigator.R2EpubActivity
import org.readium.r2.navigator.UserSettings
import org.readium.r2.shared.Locations
import org.readium.r2.shared.LocatorText
import org.readium.r2.shared.drm.DRMModel

/**
 * R2EpubActivity : Extension of the R2EpubActivity() from navigator
 *
 * That Activity manage everything related to the menu
 *      ( Table of content, User Settings, Drm, Bookmarks )
 *
 */
class R2EpubActivity : R2EpubActivity() {

    // List of bookmarks on activity_outline_container.xml
    private var menuBmk: MenuItem? = null

    // Provide access to the Bookmarks & Positions Databases
    private lateinit var bookmarksDB: BookmarksDatabase
    private lateinit var positionsDB: PositionsDatabase

    protected var drmModel: DRMModel? = null
    protected var menuDrm: MenuItem? = null
    protected var menuToc: MenuItem? = null

    override fun onCreate(savedInstanceState: Bundle?) {
        super.onCreate(savedInstanceState)
<<<<<<< HEAD
        bookmarkDB = BookmarksDatabase(this)

        Handler().postDelayed({
            if (intent.getSerializableExtra("drmModel") != null) {
                drmModel = intent.getSerializableExtra("drmModel") as DRMModel
                drmModel?.let {
                    runOnUiThread {
                        menuDrm?.isVisible = true
                    }
                } ?: run {
                    runOnUiThread {
                        menuDrm?.isVisible = false
                    }
                }
            }
        }, 100)


        val appearancePref = preferences.getInt("appearance", 0)
        val backgroundsColors = mutableListOf("#ffffff", "#faf4e8", "#000000")
        val textColors = mutableListOf("#000000", "#000000", "#ffffff")
        resourcePager.setBackgroundColor(Color.parseColor(backgroundsColors[appearancePref]))
        (resourcePager.focusedChild?.findViewById(org.readium.r2.navigator.R.id.book_title) as? TextView)?.setTextColor(Color.parseColor(textColors[appearancePref]))
        toggleActionBar()

=======
        bookmarksDB = BookmarksDatabase(this)
        positionsDB = PositionsDatabase(this)
>>>>>>> 2dfec25d
    }

    override fun onCreateOptionsMenu(menu: Menu?): Boolean {
        menuInflater.inflate(org.readium.r2.testapp.R.menu.menu_epub, menu)
        menuDrm = menu?.findItem(R.id.drm)
        menuToc = menu?.findItem(R.id.toc)
        menuBmk = menu?.findItem(R.id.bookmark)
        menuDrm?.isVisible = false
        return true
    }

    override fun onOptionsItemSelected(item: MenuItem): Boolean {
        when (item.itemId) {

            R.id.toc -> {
                val bookId = intent.getLongExtra("bookId", -1)
                val intent = Intent(this, R2OutlineActivity::class.java)
                intent.putExtra("publication", publication)
                intent.putExtra("bookId", bookId)
                startActivityForResult(intent, 2)
                return true
            }
            R.id.settings -> {
                userSettings.userSettingsPopUp().showAsDropDown(this.findViewById(R.id.toc), 0, 0, Gravity.END)
                return true
            }
            R.id.drm -> {
                startActivityForResult(intentFor<DRMManagementActivity>("drmModel" to drmModel), 1)
                return true
            }
            R.id.bookmark -> {
                val bookId = intent.getLongExtra("bookId", -1)
                val resourceIndex = resourcePager.currentItem.toLong()
                val resourceHref = publication.spine[resourcePager.currentItem].href!!
                val resourceTitle = publication.spine[resourcePager.currentItem].title?: ""
<<<<<<< HEAD
                val locations = Locations.fromJSON(JSONObject(preferences.getString("${publicationIdentifier}-documentLocations", "{}")))
=======
                val progression = preferences.getString("$publicationIdentifier-documentProgression", 0.toString()).toDouble()
                val currentPage = positionsDB.positions.getCurrentPage(publicationIdentifier, resourceHref, progression)
>>>>>>> 2dfec25d

                val bookmark = Bookmark(
                        bookId,
                        publicationIdentifier,
                        resourceIndex,
                        resourceHref,
                        resourceTitle,
<<<<<<< HEAD
                        Locations(progression = locations.progression),
=======
                        Locations(progression = progression, position = currentPage),
>>>>>>> 2dfec25d
                        LocatorText()
                )
                
                bookmarksDB.bookmarks.insert(bookmark)?.let {
                    runOnUiThread {
                        toast("Bookmark added at page $currentPage")
                    }
                } ?:run {
                    runOnUiThread {
                        toast("Bookmark already exists")
                    }
                }

                return true
            }

            else -> return false
        }

    }

    override fun onActivityResult(requestCode: Int, resultCode: Int, data: Intent?) {
        if (requestCode == 1 && resultCode == Activity.RESULT_OK) {
            if (data != null && data.getBooleanExtra("returned", false)) {
                finish()
            }
        } else {
            super.onActivityResult(requestCode, resultCode, data)
        }
    }


    override fun onResume() {
        super.onResume()

        val progress = indeterminateProgressDialog(getString(R.string.progress_wait_while_preparing_book))

        Handler().postDelayed({
            if (publication.pageList.isEmpty() && !(positionsDB.positions.has(publicationIdentifier))) {

                val syntheticPageList = CreateSyntheticPageList()

                /*
                 * Creation of the page list (retrieving resource's URLs first, then execute async task
                 * that runs through resource content to count pages of 1024 characters each)
                 */
                val resourcesHref = mutableListOf<String>()

                for (spineItem in publication.spine) {
                    resourcesHref.add(spineItem.href!!)
                }
                val list = syntheticPageList.execute(Triple("$BASE_URL:$port/", epubName, resourcesHref)).get()
                val jsonArrayList = Position.toJSONArray(list)

                /*
                 * Storing the generated page list in the DB
                 */
                positionsDB.positions.storeSyntheticPageList(publicationIdentifier, jsonArrayList)
            }
            progress.dismiss()
        }, 200)
    }


}<|MERGE_RESOLUTION|>--- conflicted
+++ resolved
@@ -18,18 +18,15 @@
 import android.view.Gravity
 import android.view.Menu
 import android.view.MenuItem
-<<<<<<< HEAD
 import android.widget.TextView
-=======
 import org.jetbrains.anko.indeterminateProgressDialog
->>>>>>> 2dfec25d
 import org.jetbrains.anko.intentFor
 import org.jetbrains.anko.toast
+import org.json.JSONObject
 import org.readium.r2.navigator.BASE_URL
 import org.readium.r2.navigator.CreateSyntheticPageList
 import org.readium.r2.navigator.Position
 import org.readium.r2.navigator.R2EpubActivity
-import org.readium.r2.navigator.UserSettings
 import org.readium.r2.shared.Locations
 import org.readium.r2.shared.LocatorText
 import org.readium.r2.shared.drm.DRMModel
@@ -56,8 +53,8 @@
 
     override fun onCreate(savedInstanceState: Bundle?) {
         super.onCreate(savedInstanceState)
-<<<<<<< HEAD
-        bookmarkDB = BookmarksDatabase(this)
+        bookmarksDB = BookmarksDatabase(this)
+        positionsDB = PositionsDatabase(this)
 
         Handler().postDelayed({
             if (intent.getSerializableExtra("drmModel") != null) {
@@ -82,10 +79,6 @@
         (resourcePager.focusedChild?.findViewById(org.readium.r2.navigator.R.id.book_title) as? TextView)?.setTextColor(Color.parseColor(textColors[appearancePref]))
         toggleActionBar()
 
-=======
-        bookmarksDB = BookmarksDatabase(this)
-        positionsDB = PositionsDatabase(this)
->>>>>>> 2dfec25d
     }
 
     override fun onCreateOptionsMenu(menu: Menu?): Boolean {
@@ -121,12 +114,8 @@
                 val resourceIndex = resourcePager.currentItem.toLong()
                 val resourceHref = publication.spine[resourcePager.currentItem].href!!
                 val resourceTitle = publication.spine[resourcePager.currentItem].title?: ""
-<<<<<<< HEAD
                 val locations = Locations.fromJSON(JSONObject(preferences.getString("${publicationIdentifier}-documentLocations", "{}")))
-=======
-                val progression = preferences.getString("$publicationIdentifier-documentProgression", 0.toString()).toDouble()
-                val currentPage = positionsDB.positions.getCurrentPage(publicationIdentifier, resourceHref, progression)
->>>>>>> 2dfec25d
+                val currentPage = positionsDB.positions.getCurrentPage(publicationIdentifier, resourceHref, locations.progression!!)
 
                 val bookmark = Bookmark(
                         bookId,
@@ -134,11 +123,7 @@
                         resourceIndex,
                         resourceHref,
                         resourceTitle,
-<<<<<<< HEAD
-                        Locations(progression = locations.progression),
-=======
-                        Locations(progression = progression, position = currentPage),
->>>>>>> 2dfec25d
+                        Locations(progression = locations.progression, position = currentPage),
                         LocatorText()
                 )
                 
