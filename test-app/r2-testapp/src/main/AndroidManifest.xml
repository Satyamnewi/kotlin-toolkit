--- conflicted
+++ resolved
@@ -102,13 +102,9 @@
         <activity
             android:name=".opds.OPDSDetailActivity"
             android:label="@string/title_activity_opds_detail" />
-<<<<<<< HEAD
-        <activity android:name=".audiobook.AudiobookActivity" />
-=======
         <activity
             android:name=".audiobook.AudiobookActivity"
             android:label="@string/title_activity_epub" />
->>>>>>> 5e09031b
     </application>
 
 </manifest>