/*
 * Copyright 2021 Readium Foundation. All rights reserved.
 * Use of this source code is governed by the BSD-style license
 * available in the top-level LICENSE file of the project.
 */

apply plugin: 'com.android.application'
apply plugin: 'kotlin-android'
apply plugin: 'kotlin-kapt'
apply plugin: 'kotlin-parcelize'

int major = 2
int minor = 2
int patch = 1
int build = 29
String type = ""

def version = "$major.$minor.$patch"
boolean appendBuild = build != 0
if (appendBuild || !type.empty) {
    version += "-$type"
    if (appendBuild) {
        version += build
    }
}

project.ext.versionName = version
project.ext.versionCode = 1_000_000 * major + 10_000 * minor + 100 * patch + build


android {

    compileSdkVersion 31
    defaultConfig {
        minSdkVersion 21
        targetSdkVersion 31

        applicationId "org.readium.r2reader"

        versionCode project.ext.versionCode
        versionName project.ext.versionName
        testInstrumentationRunner "androidx.test.runner.AndroidJUnitRunner"
        ndk.abiFilters 'armeabi-v7a', 'arm64-v8a', 'x86', 'x86_64'
    }
    compileOptions {
        sourceCompatibility JavaVersion.VERSION_1_8
        targetCompatibility JavaVersion.VERSION_1_8
    }
    kotlinOptions {
        jvmTarget = "1.8"
        freeCompilerArgs += "-Xopt-in=kotlin.RequiresOptIn"
    }
    composeOptions {
        kotlinCompilerExtensionVersion = "1.1.0-alpha06"
    }
    buildFeatures {
        viewBinding true
        dataBinding true
        compose true
    }
    buildTypes {
        release {
            minifyEnabled false
            proguardFiles getDefaultProguardFile('proguard-android.txt')
        }
    }
    packagingOptions {
        exclude 'META-INF/*'

        // Necessary when building with both liblcp and readium-navigator.
        // See https://github.com/readium/kotlin-toolkit/issues/29
        pickFirst 'lib/x86/libc++_shared.so'
        pickFirst 'lib/x86_64/libc++_shared.so'
        pickFirst 'lib/arm64-v8a/libc++_shared.so'
        pickFirst 'lib/armeabi-v7a/libc++_shared.so'
    }

    sourceSets {
        main {
            java.srcDirs = ['src/main/java']
            res.srcDirs = ['src/main/res']
            assets.srcDirs = ['src/main/assets']
        }
    }
}

dependencies {
    implementation fileTree(include: ['*.jar'], dir: 'libs')
    implementation "org.jetbrains.kotlin:kotlin-stdlib-jdk8:$kotlin_version"
    implementation 'androidx.legacy:legacy-support-v4:1.0.0'

    implementation project(':readium:shared')
    implementation project(':readium:streamer')
    implementation project(':readium:navigator')
    implementation project(':readium:opds')
    implementation project(':readium:lcp')

<<<<<<< HEAD
    implementation 'androidx.core:core-ktx:1.6.0'
    implementation 'androidx.activity:activity-compose:1.4.0'
    implementation "androidx.activity:activity-ktx:1.4.0"
    implementation "androidx.appcompat:appcompat:1.3.1"
    implementation "androidx.browser:browser:1.3.0"
    implementation "androidx.cardview:cardview:1.0.0"
    implementation 'androidx.compose.material:material:1.1.0-beta01'
    implementation 'androidx.compose.material:material-icons-extended:1.1.0-beta01'
    implementation 'androidx.compose.ui:ui-tooling:1.1.0-beta01'
    implementation "androidx.constraintlayout:constraintlayout:2.1.1"
    implementation "androidx.fragment:fragment-ktx:1.3.6"
    implementation "androidx.lifecycle:lifecycle-livedata-ktx:2.4.0-rc01"
    implementation "androidx.lifecycle:lifecycle-runtime-ktx:2.4.0-rc01"
    implementation 'androidx.lifecycle:lifecycle-viewmodel-compose:2.4.0-rc01'
    implementation "androidx.lifecycle:lifecycle-viewmodel-ktx:2.4.0-rc01"
=======
    implementation 'androidx.core:core-ktx:1.7.0'
    implementation "androidx.activity:activity-ktx:1.4.0"
    implementation "androidx.appcompat:appcompat:1.4.0"
    implementation "androidx.browser:browser:1.4.0"
    implementation "androidx.cardview:cardview:1.0.0"
    implementation "androidx.constraintlayout:constraintlayout:2.1.2"
    implementation "androidx.fragment:fragment-ktx:1.4.0"
    implementation "androidx.lifecycle:lifecycle-livedata-ktx:2.4.0"
    implementation "androidx.lifecycle:lifecycle-runtime-ktx:2.4.0"
    implementation "androidx.lifecycle:lifecycle-viewmodel-ktx:2.4.0"
>>>>>>> ffea0b46
    implementation 'androidx.navigation:navigation-fragment-ktx:2.3.5'
    implementation 'androidx.navigation:navigation-ui-ktx:2.3.5'
    implementation "androidx.paging:paging-runtime-ktx:3.1.0"
    implementation "androidx.recyclerview:recyclerview:1.2.1"
    implementation "androidx.viewpager2:viewpager2:1.0.0"
    implementation "androidx.webkit:webkit:1.4.0"
    //noinspection GradleDependency
    implementation ("com.github.edrlab.nanohttpd:nanohttpd:master-SNAPSHOT") {
        exclude group: 'org.parboiled'
    }
    //noinspection GradleDependency
    implementation ("com.github.edrlab.nanohttpd:nanohttpd-nanolets:master-SNAPSHOT") {
        exclude group: 'org.parboiled'
    }
    implementation "com.google.android.material:material:1.4.0"
    implementation 'com.jakewharton.timber:timber:5.0.1'
    // AM NOTE: needs to stay this version for now (June 24,2020)
    //noinspection GradleDependency
    implementation 'com.squareup.picasso:picasso:2.71828'
    implementation "joda-time:joda-time:2.10.13"
    implementation "org.jetbrains.kotlinx:kotlinx-coroutines-core:1.5.2"
    // AM NOTE: needs to stay this version for now (June 24,2020)
    //noinspection GradleDependency
    implementation 'org.jsoup:jsoup:1.14.3'

    // Room database
    final room_version = '2.4.0'
    implementation "androidx.room:room-runtime:$room_version"
    implementation "androidx.room:room-ktx:$room_version"
    kapt "androidx.room:room-compiler:$room_version"

    implementation 'androidx.lifecycle:lifecycle-extensions:2.2.0'
    //noinspection LifecycleAnnotationProcessorWithJava8
    kapt "androidx.lifecycle:lifecycle-compiler:2.4.0"

    // Tests
    testImplementation 'junit:junit:4.13.2'
    androidTestImplementation 'androidx.test.ext:junit:1.1.3'
    androidTestImplementation 'androidx.test.espresso:espresso-core:3.4.0'
}<|MERGE_RESOLUTION|>--- conflicted
+++ resolved
@@ -51,7 +51,7 @@
         freeCompilerArgs += "-Xopt-in=kotlin.RequiresOptIn"
     }
     composeOptions {
-        kotlinCompilerExtensionVersion = "1.1.0-alpha06"
+        kotlinCompilerExtensionVersion = "1.1.0-rc02"
     }
     buildFeatures {
         viewBinding true
@@ -95,34 +95,20 @@
     implementation project(':readium:opds')
     implementation project(':readium:lcp')
 
-<<<<<<< HEAD
-    implementation 'androidx.core:core-ktx:1.6.0'
+    implementation 'androidx.core:core-ktx:1.7.0'
     implementation 'androidx.activity:activity-compose:1.4.0'
-    implementation "androidx.activity:activity-ktx:1.4.0"
-    implementation "androidx.appcompat:appcompat:1.3.1"
-    implementation "androidx.browser:browser:1.3.0"
-    implementation "androidx.cardview:cardview:1.0.0"
-    implementation 'androidx.compose.material:material:1.1.0-beta01'
-    implementation 'androidx.compose.material:material-icons-extended:1.1.0-beta01'
-    implementation 'androidx.compose.ui:ui-tooling:1.1.0-beta01'
-    implementation "androidx.constraintlayout:constraintlayout:2.1.1"
-    implementation "androidx.fragment:fragment-ktx:1.3.6"
-    implementation "androidx.lifecycle:lifecycle-livedata-ktx:2.4.0-rc01"
-    implementation "androidx.lifecycle:lifecycle-runtime-ktx:2.4.0-rc01"
-    implementation 'androidx.lifecycle:lifecycle-viewmodel-compose:2.4.0-rc01'
-    implementation "androidx.lifecycle:lifecycle-viewmodel-ktx:2.4.0-rc01"
-=======
-    implementation 'androidx.core:core-ktx:1.7.0'
     implementation "androidx.activity:activity-ktx:1.4.0"
     implementation "androidx.appcompat:appcompat:1.4.0"
     implementation "androidx.browser:browser:1.4.0"
     implementation "androidx.cardview:cardview:1.0.0"
+    implementation 'androidx.compose.material:material:1.1.0-rc01'
+    implementation 'androidx.compose.material:material-icons-extended:1.1.0-rc01'
+    implementation 'androidx.compose.ui:ui-tooling:1.1.0-rc01'
     implementation "androidx.constraintlayout:constraintlayout:2.1.2"
     implementation "androidx.fragment:fragment-ktx:1.4.0"
     implementation "androidx.lifecycle:lifecycle-livedata-ktx:2.4.0"
     implementation "androidx.lifecycle:lifecycle-runtime-ktx:2.4.0"
     implementation "androidx.lifecycle:lifecycle-viewmodel-ktx:2.4.0"
->>>>>>> ffea0b46
     implementation 'androidx.navigation:navigation-fragment-ktx:2.3.5'
     implementation 'androidx.navigation:navigation-ui-ktx:2.3.5'
     implementation "androidx.paging:paging-runtime-ktx:3.1.0"
