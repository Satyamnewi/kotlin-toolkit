--- conflicted
+++ resolved
@@ -41,20 +41,15 @@
 import org.readium.r2.shared.extensions.tryOrLog
 import org.readium.r2.shared.fetcher.Resource
 import org.readium.r2.shared.publication.*
-import org.readium.r2.shared.publication.presentation.Presentation.Fit
-import org.readium.r2.shared.publication.presentation.Presentation.Orientation
-import org.readium.r2.shared.publication.presentation.Presentation.Overflow
+import org.readium.r2.shared.publication.presentation.Presentation.*
 import org.readium.r2.shared.publication.presentation.presentation
 import org.readium.r2.shared.publication.services.isRestricted
 import org.readium.r2.shared.publication.services.positionsByReadingOrder
 import org.readium.r2.shared.util.Try
 import org.readium.r2.shared.util.use
 import timber.log.Timber
-<<<<<<< HEAD
+import java.util.*
 import kotlin.math.roundToInt
-=======
-import java.util.*
->>>>>>> 6f36a072
 
 /**
  * Navigator for PDF publications.
@@ -173,35 +168,20 @@
                             }
                         }
                         .swipeHorizontal(readingProgression.isHorizontal ?: false)
-<<<<<<< HEAD
                         .pageSnap(paginated)
                         .autoSpacing(paginated)
                         .pageFling(paginated)
                         .spacing(pageSpacingForValue(pageSpacing))
-=======
-                        .spacing(10)
->>>>>>> 6f36a072
                         // Customization of [PDFView] is done before setting the listeners,
                         // to avoid overriding them in reading apps, which would break the
                         // navigator.
                         .apply { listener?.onConfigurePdfView(this) }
                         .defaultPage(page)
-<<<<<<< HEAD
                         .pageFitPolicy(when (fit) {
                             Fit.WIDTH -> FitPolicy.WIDTH
                             Fit.HEIGHT -> FitPolicy.HEIGHT
                             else -> FitPolicy.BOTH
                         })
-=======
-                        .onRender { _, _, _ ->
-                            pdfView.fitToWidth()
-                            // Using `fitToWidth` often breaks the use of `defaultPage`, so we
-                            // need to jump manually to the target page.
-                            pdfView.jumpTo(page, false)
-
-                            completion()
-                        }
->>>>>>> 6f36a072
                         .onPageChange { index, _ -> onPageChanged(pageIndexToNumber(index)) }
                         .onTap { event -> onTap(event) }
                         .linkHandler { event -> onTapLink(event) }
@@ -223,7 +203,7 @@
 
         return true
     }
-    
+
     private fun pageNumberToIndex(page: Int): Int {
         var index = (page - 1).coerceAtLeast(0)
         if (isPagesOrderReversed) {
@@ -241,23 +221,6 @@
     }
 
 
-    private fun pageNumberToIndex(page: Int): Int {
-        var index = (page - 1).coerceAtLeast(0)
-        if (isPagesOrderReversed) {
-            index = (positionCount - 1) - index
-        }
-        return index
-    }
-
-    private fun pageIndexToNumber(index: Int): Int {
-        var page = index + 1
-        if (isPagesOrderReversed) {
-            page = (positionCount + 1) - page
-        }
-        return page
-    }
-
-
     // Navigator
 
     override val currentLocator: StateFlow<Locator> get() = _currentLocator
@@ -266,7 +229,6 @@
     override fun go(locator: Locator, animated: Boolean, completion: () -> Unit): Boolean {
         // FIXME: `position` is relative to the full publication, which would cause an issue for a publication containing several PDFs resources. Only publications with a single PDF resource are supported at the moment, so we're fine.
         val pageNumber = locator.locations.page ?: locator.locations.position ?: 1
-<<<<<<< HEAD
         return goToHref(locator.href, pageNumberToIndex(pageNumber), animated, forceReload = false, completion)
     }
 
@@ -275,16 +237,6 @@
 
     override fun goForward(animated: Boolean, completion: () -> Unit): Boolean {
         val page = pageIndexToNumber(currentPage)
-=======
-        return goToHref(locator.href, pageNumberToIndex(pageNumber), animated, completion)
-    }
-
-    override fun go(link: Link, animated: Boolean, completion: () -> Unit): Boolean =
-        goToHref(link.href, pageNumberToIndex(1), animated, completion)
-
-    override fun goForward(animated: Boolean, completion: () -> Unit): Boolean {
-        val page = pageIndexToNumber(pdfView.currentPage)
->>>>>>> 6f36a072
         if (page >= positionCount) return false
 
         pdfView.jumpTo(pageNumberToIndex(page + 1), animated)
@@ -293,11 +245,7 @@
     }
 
     override fun goBackward(animated: Boolean, completion: () -> Unit): Boolean {
-<<<<<<< HEAD
         val page = pageIndexToNumber(currentPage)
-=======
-        val page = pageIndexToNumber(pdfView.currentPage)
->>>>>>> 6f36a072
         if (page <= 1) return false
 
         pdfView.jumpTo(pageNumberToIndex(page - 1), animated)
@@ -305,7 +253,6 @@
         return true
     }
 
-<<<<<<< HEAD
     @ExperimentalPresentation
     private var _presentation = MutableStateFlow(createPresentation(config.settings, fallback = null))
     @ExperimentalPresentation
@@ -436,26 +383,13 @@
     @OptIn(ExperimentalPresentation::class)
     override val readingProgression: ReadingProgression get() =
         (presentation.value.readingProgression?.value ?: ReadingProgression.TTB)
-=======
-
-    // VisualNavigator
-
-    override val readingProgression: ReadingProgression =
-        publication.metadata.readingProgression.takeIf { it != ReadingProgression.AUTO }
-            ?: ReadingProgression.TTB
->>>>>>> 6f36a072
 
     /**
      * Indicates whether the order of the [PDFView] pages is reversed to take into account
      * right-to-left and bottom-to-top reading progressions.
      */
-<<<<<<< HEAD
     private val isPagesOrderReversed: Boolean get() =
         (readingProgression == ReadingProgression.RTL || readingProgression == ReadingProgression.BTT)
-=======
-    private val isPagesOrderReversed: Boolean =
-        readingProgression == ReadingProgression.RTL || readingProgression == ReadingProgression.BTT
->>>>>>> 6f36a072
 
 
     // [PDFView] Listeners
