--- conflicted
+++ resolved
@@ -14,20 +14,12 @@
 import android.content.Intent
 import android.content.SharedPreferences
 import android.os.Bundle
-<<<<<<< HEAD
-import android.support.v4.view.ViewCompat
 import android.support.v4.view.ViewPager
 import android.support.v7.app.AppCompatActivity
 import android.view.View
-import org.jetbrains.anko.contentView
+import org.readium.r2.navigator.extensions.layoutDirectionIsRTL
 import org.readium.r2.navigator.pager.PageCallback
 import org.readium.r2.navigator.pager.R2EpubPageFragment
-=======
-import android.support.v7.app.AppCompatActivity
-import android.view.View
-import kotlinx.android.synthetic.main.fragment_page_epub.view.*
-import org.readium.r2.navigator.extensions.layoutDirectionIsRTL
->>>>>>> cb239950
 import org.readium.r2.navigator.pager.R2PagerAdapter
 import org.readium.r2.navigator.pager.R2ViewPager
 import org.readium.r2.shared.*
@@ -304,12 +296,11 @@
             pagerPosition = 0
             if (resourcePager.currentItem < resourcePager.adapter!!.count - 1 ) {
 
-<<<<<<< HEAD
                 resourcePager.setCurrentItem(resourcePager.currentItem + 1, smoothScroll)
 
                 val currentFragent = ((resourcePager.adapter as R2PagerAdapter).mFragments.get((resourcePager.adapter as R2PagerAdapter).getItemId(resourcePager.currentItem))) as? R2EpubPageFragment
 
-                if (ViewCompat.getLayoutDirection(this.contentView) == ViewCompat.LAYOUT_DIRECTION_RTL || publication.metadata.direction == PageProgressionDirection.rtl.name) {
+                if (layoutDirectionIsRTL() || publication.metadata.direction == PageProgressionDirection.rtl.name) {
                     // The view has RTL layout
                     currentFragent?.webView?.let {
                         currentFragent.webView.progression = 1.0
@@ -323,14 +314,6 @@
                     }
                 }
                 storeDocumentIndex()
-=======
-            if (layoutDirectionIsRTL() || publication.metadata.direction == PageProgressionDirection.rtl.name) {
-                // The view has RTL layout
-                resourcePager.webView.progression = 1.0
-            } else {
-                // The view has LTR layout
-                resourcePager.webView.progression = 0.0
->>>>>>> cb239950
             }
         }
     }
@@ -340,12 +323,11 @@
             pagerPosition = 0
             if (resourcePager.currentItem > 0) {
 
-<<<<<<< HEAD
                 resourcePager.setCurrentItem(resourcePager.currentItem - 1, smoothScroll)
 
                 val currentFragent = ((resourcePager.adapter as R2PagerAdapter).mFragments.get((resourcePager.adapter as R2PagerAdapter).getItemId(resourcePager.currentItem))) as? R2EpubPageFragment
 
-                if (ViewCompat.getLayoutDirection(this.contentView) == ViewCompat.LAYOUT_DIRECTION_RTL || publication.metadata.direction == PageProgressionDirection.rtl.name) {
+                if (layoutDirectionIsRTL() || publication.metadata.direction == PageProgressionDirection.rtl.name) {
                     // The view has RTL layout
                     currentFragent?.webView?.let {
                         currentFragent.webView.progression = 0.0
@@ -359,14 +341,6 @@
                     }
                 }
                 storeDocumentIndex()
-=======
-            if (layoutDirectionIsRTL() || publication.metadata.direction == PageProgressionDirection.rtl.name) {
-                // The view has RTL layout
-                resourcePager.webView.progression = 0.0
-            } else {
-                // The view has LTR layout
-                resourcePager.webView.progression = 1.0
->>>>>>> cb239950
             }
         }
     }
