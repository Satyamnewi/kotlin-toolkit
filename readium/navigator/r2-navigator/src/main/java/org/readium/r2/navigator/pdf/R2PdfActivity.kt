/*
 * Module: r2-navigator-kotlin
 * Developers: Mickaël Menu
 *
 * Copyright (c) 2020. Readium Foundation. All rights reserved.
 * Use of this source code is governed by a BSD-style license which is detailed in the
 * LICENSE file present in the project repository where this source code is maintained.
 */

package org.readium.r2.navigator.pdf

import android.app.Activity
import android.content.Context
import android.content.Intent
import android.os.Bundle
import androidx.appcompat.app.AppCompatActivity
import org.readium.r2.navigator.Navigator
import org.readium.r2.navigator.NavigatorFragmentFactory
import org.readium.r2.navigator.R
import org.readium.r2.shared.FragmentNavigator
import org.readium.r2.shared.PdfSupport
import org.readium.r2.shared.extensions.getPublication
import org.readium.r2.shared.extensions.putPublication
import org.readium.r2.shared.publication.Publication

@PdfSupport
open class R2PdfActivity : AppCompatActivity() {

    protected lateinit var publication: Publication

    protected val navigator: Navigator get() =
        supportFragmentManager.findFragmentById(R.id.r2_pdf_navigator) as Navigator

    @OptIn(FragmentNavigator::class)
    override fun onCreate(savedInstanceState: Bundle?) {
<<<<<<< HEAD
        val baseUrl = intent.getStringExtra(EXTRA_BASE_URL)
            ?: throw IllegalArgumentException("baseUrl is required")
=======
>>>>>>> a77a178b
        publication = intent.getPublication(this)
        supportFragmentManager.fragmentFactory = NavigatorFragmentFactory(publication, baseUrl = baseUrl)

<<<<<<< HEAD
=======
        supportFragmentManager.fragmentFactory = NavigatorFragmentFactory(
            publication = publication,
            initialLocator = intent.getParcelableExtra("locator")
        )

>>>>>>> a77a178b
        super.onCreate(savedInstanceState)

        setContentView(R.layout.r2_pdf_activity)
    }

    override fun finish() {
        setResult(Activity.RESULT_OK, intent)
        super.finish()
    }

    companion object {
        private const val EXTRA_BASE_URL = "baseUrl"

        fun createIntent(context: Context, publication: Publication, baseUrl: String): Intent = Intent(context, R2PdfActivity::class.java).apply {
            putPublication(publication)
            putExtra(EXTRA_BASE_URL, baseUrl)
        }

    }

}<|MERGE_RESOLUTION|>--- conflicted
+++ resolved
@@ -33,22 +33,17 @@
 
     @OptIn(FragmentNavigator::class)
     override fun onCreate(savedInstanceState: Bundle?) {
-<<<<<<< HEAD
         val baseUrl = intent.getStringExtra(EXTRA_BASE_URL)
             ?: throw IllegalArgumentException("baseUrl is required")
-=======
->>>>>>> a77a178b
+
         publication = intent.getPublication(this)
-        supportFragmentManager.fragmentFactory = NavigatorFragmentFactory(publication, baseUrl = baseUrl)
 
-<<<<<<< HEAD
-=======
         supportFragmentManager.fragmentFactory = NavigatorFragmentFactory(
             publication = publication,
+            baseUrl = baseUrl,
             initialLocator = intent.getParcelableExtra("locator")
         )
 
->>>>>>> a77a178b
         super.onCreate(savedInstanceState)
 
         setContentView(R.layout.r2_pdf_activity)
