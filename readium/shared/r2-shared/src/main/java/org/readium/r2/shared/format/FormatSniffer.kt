/*
 * Module: r2-shared-kotlin
 * Developers: Mickaël Menu
 *
 * Copyright (c) 2020. Readium Foundation. All rights reserved.
 * Use of this source code is governed by a BSD-style license which is detailed in the
 * LICENSE file present in the project repository where this source code is maintained.
 */

package org.readium.r2.shared.format

import android.webkit.MimeTypeMap
import kotlinx.coroutines.Dispatchers
import kotlinx.coroutines.withContext
import org.json.JSONObject
import org.readium.r2.shared.publication.*
import java.io.File
import java.net.URLConnection
import java.util.*
import java.util.zip.ZipEntry

/**
 * Determines if the provided content matches a known format.
 *
 * @param context Holds the file metadata and cached content, which are shared among the sniffers.
 */
typealias FormatSniffer = suspend (context: FormatSnifferContext) -> Format?

/**
 * Default format sniffers provided by Readium.
 */
object FormatSniffers {

    /**
     * The default sniffers provided by Readium 2 to resolve a [Format].
     * The sniffers order is important, because some formats are subsets of other formats.
     */
    val all: List<FormatSniffer> = listOf(
        ::html, ::opds, ::lcpLicense, ::bitmap,
        ::webpub, ::w3cWPUB, ::epub, ::lpf, ::zip, ::pdf
    )

    /** Sniffs an HTML document. */
    suspend fun html(context: FormatSnifferContext): Format? {
        if (context.hasFileExtension("htm", "html", "xht", "xhtml") || context.hasMediaType("text/html", "application/xhtml+xml")) {
            return Format.HTML
        }
        // [contentAsXml] will fail if the HTML is not a proper XML document, hence the doctype check.
        if (context.contentAsXml()?.name?.toLowerCase(Locale.ROOT) == "html" || context.contentAsString()?.trimStart()?.startsWith("<!DOCTYPE html>") == true) {
            return Format.HTML
        }
        return null
    }

    /** Sniffs an OPDS document. */
    suspend fun opds(context: FormatSnifferContext): Format? {
        // OPDS 1
        if (context.hasMediaType("application/atom+xml;type=entry;profile=opds-catalog")) {
            return Format.OPDS1_ENTRY
        }
        if (context.hasMediaType("application/atom+xml;profile=opds-catalog")) {
            return Format.OPDS1_FEED
        }
        context.contentAsXml()?.let { xml ->
            if (xml.namespace == "http://www.w3.org/2005/Atom") {
                if (xml.name == "feed") {
                    return Format.OPDS1_FEED
                } else if (xml.name == "entry") {
                    return Format.OPDS1_ENTRY
                }
            }
        }

        // OPDS 2
        if (context.hasMediaType("application/opds+json")) {
            return Format.OPDS2_FEED
        }
        if (context.hasMediaType("application/opds-publication+json")) {
            return Format.OPDS2_PUBLICATION
        }
        context.contentAsRwpm()?.let { rwpm ->
            if (rwpm.linkWithRel("self")?.mediaType?.matches("application/opds+json") == true) {
                return Format.OPDS2_FEED
            }
            if (rwpm.links.firstWithRelMatching { it.startsWith("http://opds-spec.org/acquisition") } != null) {
                return Format.OPDS2_PUBLICATION
            }
        }

        // OPDS Authentication Document.
        if (context.hasMediaType("application/opds-authentication+json") || context.hasMediaType("application/vnd.opds.authentication.v1.0+json")) {
            return Format.OPDS_AUTHENTICATION
        }
        if (context.containsJsonKeys("id", "title", "authentication")) {
            return Format.OPDS_AUTHENTICATION
        }

        return null
    }

    /** Sniffs an LCP License Document. */
    suspend fun lcpLicense(context: FormatSnifferContext): Format? {
        if (context.hasFileExtension("lcpl") || context.hasMediaType("application/vnd.readium.lcp.license.v1.0+json")) {
            return Format.LCP_LICENSE
        }
        if (context.containsJsonKeys("id", "issued", "provider", "encryption")) {
            return Format.LCP_LICENSE
        }
        return null
    }

    /** Sniffs a bitmap image. */
    suspend fun bitmap(context: FormatSnifferContext): Format? {
        if (context.hasFileExtension("bmp", "dib") || context.hasMediaType("image/bmp", "image/x-bmp")) {
            return Format.BMP
        }
        if (context.hasFileExtension("gif") || context.hasMediaType("image/gif")) {
            return Format.GIF
        }
        if (context.hasFileExtension("jpg", "jpeg", "jpe", "jif", "jfif", "jfi") || context.hasMediaType("image/jpeg")) {
            return Format.JPEG
        }
        if (context.hasFileExtension("png") || context.hasMediaType("image/png")) {
            return Format.PNG
        }
        if (context.hasFileExtension("tiff", "tif") || context.hasMediaType("image/tiff", "image/tiff-fx")) {
            return Format.TIFF
        }
        if (context.hasFileExtension("webp") || context.hasMediaType("image/webp")) {
            return Format.WEBP
        }
        return null
    }

    /** Sniffs a Readium Web Publication, protected or not by LCP. */
    suspend fun webpub(context: FormatSnifferContext): Format? {
        if (context.hasFileExtension("audiobook") || context.hasMediaType("application/audiobook+zip")) {
            return Format.READIUM_AUDIOBOOK
        }
        if (context.hasMediaType("application/audiobook+json")) {
            return Format.READIUM_AUDIOBOOK_MANIFEST
        }

        if (context.hasFileExtension("divina") || context.hasMediaType("application/divina+zip")) {
            return Format.DIVINA
        }
        if (context.hasMediaType("application/divina+json")) {
            return Format.DIVINA_MANIFEST
        }

        if (context.hasFileExtension("webpub") || context.hasMediaType("application/webpub+zip")) {
            return Format.READIUM_WEBPUB
        }
        if (context.hasMediaType("application/webpub+json")) {
            return Format.READIUM_WEBPUB_MANIFEST
        }

        if (context.hasFileExtension("lcpa") || context.hasMediaType("application/audiobook+lcp")) {
            return Format.LCP_PROTECTED_AUDIOBOOK
        }
        if (context.hasFileExtension("lcpdf") || context.hasMediaType("application/pdf+lcp")) {
            return Format.LCP_PROTECTED_PDF
        }

        // Reads a RWPM, either from a manifest.json file, or from a manifest.json ZIP entry, if
        // the file is a ZIP archive.
        var isManifest = true
        val publication: Publication? =
            try {
                // manifest.json
                context.contentAsRwpm() ?:
                // ZIP package
                context.readZipEntryAt("manifest.json")
                    ?.let { Manifest.fromJSON(JSONObject(String(it))) }
                    ?.let { Publication(it) }
                    ?.also { isManifest = false }
            } catch (e: Exception) {
                null
            }

        if (publication != null) {
            val isLcpProtected = context.containsZipEntryAt("license.lcpl")

<<<<<<< HEAD
            if (publication.metadata.type == "http://schema.org/Audiobook" || publication.readingOrder.allAreAudio) {
                return if (isManifest) Format.AUDIOBOOK_MANIFEST
                else (if (isLcpProtected) Format.LCP_PROTECTED_AUDIOBOOK else Format.AUDIOBOOK)
=======
            if (publication.metadata.type == "http://schema.org/Audiobook" || publication.allReadingOrderIsAudio) {
                return if (isManifest) Format.READIUM_AUDIOBOOK_MANIFEST
                else (if (isLcpProtected) Format.LCP_PROTECTED_AUDIOBOOK else Format.READIUM_AUDIOBOOK)
>>>>>>> 69c8fff4
            }
            if (publication.readingOrder.allAreBitmap) {
                return if (isManifest) Format.DIVINA_MANIFEST else Format.DIVINA
            }
            if (isLcpProtected && publication.readingOrder.allMatchMediaType(MediaType.PDF)) {
                return Format.LCP_PROTECTED_PDF
            }
            if (publication.linkWithRel("self")?.mediaType?.matches("application/webpub+json") == true) {
                return if (isManifest) Format.READIUM_WEBPUB_MANIFEST else Format.READIUM_WEBPUB
            }
        }

        return null
    }

    /** Sniffs a W3C Web Publication Manifest. */
    suspend fun w3cWPUB(context: FormatSnifferContext): Format? {
        // Somehow, [JSONObject] can't access JSON-LD keys such as `@context`.
        val content = context.contentAsString() ?: ""
        if (content.contains("@context") && content.contains("https://www.w3.org/ns/wp-context")) {
            return Format.W3C_WPUB_MANIFEST
        }

        return null
    }

    /**
     * Sniffs an EPUB publication.
     *
     * Reference: https://www.w3.org/publishing/epub3/epub-ocf.html#sec-zip-container-mime
     */
    suspend fun epub(context: FormatSnifferContext): Format? {
        if (context.hasFileExtension("epub") || context.hasMediaType("application/epub+zip")) {
            return Format.EPUB
        }

        val mimetype = context.readZipEntryAt("mimetype")
            ?.let { String(it, charset = Charsets.US_ASCII).trim() }
        if (mimetype == "application/epub+zip") {
            return Format.EPUB
        }

        return null
    }

    /**
     * Sniffs a Lightweight Packaging Format (LPF).
     *
     * References:
     *  - https://www.w3.org/TR/lpf/
     *  - https://www.w3.org/TR/pub-manifest/
     */
    suspend fun lpf(context: FormatSnifferContext): Format? {
        if (context.hasFileExtension("lpf") || context.hasMediaType("application/lpf+zip")) {
            return Format.LPF
        }
        if (context.containsZipEntryAt("index.html")) {
            return Format.LPF
        }

        // Somehow, [JSONObject] can't access JSON-LD keys such as `@context`.
        context.readZipEntryAt("publication.json")
            ?.let { String(it) }
            ?.let { manifest ->
                if (manifest.contains("@context") && manifest.contains("https://www.w3.org/ns/pub-context")) {
                    return Format.LPF
                }
            }

        return null
    }

    /**
     * Authorized extensions for resources in a CBZ archive.
     * Reference: https://wiki.mobileread.com/wiki/CBR_and_CBZ
     */
    private val CBZ_EXTENSIONS = listOf(
        // bitmap
        "bmp", "dib", "gif", "jif", "jfi", "jfif", "jpg", "jpeg", "png", "tif", "tiff", "webp",
        // metadata
        "acbf", "xml"
    )

    /**
     * Authorized extensions for resources in a ZAB archive (Zipped Audio Book).
     */
    private val ZAB_EXTENSIONS = listOf(
        // audio
        "aac", "aiff", "alac", "flac", "m4a", "m4b", "mp3", "ogg", "oga", "mogg", "opus", "wav", "webm",
        // playlist
        "asx", "bio", "m3u", "m3u8", "pla", "pls", "smil", "vlc", "wpl", "xspf", "zpl"
    )

    /**
     * Sniffs a simple ZIP-based format, like Comic Book Archive or Zipped Audio Book.
     *
     * Reference: https://wiki.mobileread.com/wiki/CBR_and_CBZ
     */
    suspend fun zip(context: FormatSnifferContext): Format? {
        if (context.hasFileExtension("cbz") || context.hasMediaType("application/vnd.comicbook+zip", "application/x-cbz", "application/x-cbr")) {
            return Format.CBZ
        }
        if (context.hasFileExtension("zab")) {
            return Format.ZAB
        }

        if (context.contentAsZip() != null) {
            fun isIgnored(entry: ZipEntry, file: File): Boolean =
                entry.isDirectory || file.name.startsWith(".") || file.name == "Thumbs.db"

            suspend fun zipContainsOnlyExtensions(fileExtensions: List<String>): Boolean =
                context.zipEntriesAllSatisfy { entry ->
                    val file = File(entry.name)
                    isIgnored(entry, file) || fileExtensions.contains(file.extension.toLowerCase(Locale.ROOT))
                }

            if (zipContainsOnlyExtensions(CBZ_EXTENSIONS)) {
                return Format.CBZ
            }
            if (zipContainsOnlyExtensions(ZAB_EXTENSIONS)) {
                return Format.ZAB
            }
        }

        return null
    }

    /**
     * Sniffs a PDF document.
     *
     * Reference: https://www.loc.gov/preservation/digital/formats/fdd/fdd000123.shtml
     */
    suspend fun pdf(context: FormatSnifferContext): Format? {
        if (context.hasFileExtension("pdf") || context.hasMediaType("application/pdf")) {
            return Format.PDF
        }
        if (context.readFileSignature(length = 5) == "%PDF-") {
            return Format.PDF
        }

        return null
    }

    /**
     * Sniffs the system-wide registered media types using [MimeTypeMap] and
     * [URLConnection.guessContentTypeFromStream].
     */
    suspend fun system(context: FormatSnifferContext): Format? {
        val mimetypes = MimeTypeMap.getSingleton()

        fun createFormat(mediaType: MediaType, extension: String) =
            Format(name = extension.toUpperCase(Locale.ROOT), mediaType = mediaType, fileExtension = extension)

        fun sniffExtension(extension: String): Format? {
            val mediaType = mimetypes.getMimeTypeFromExtension(extension)?.let { MediaType.parse(it) }
                ?: return null
            val preferredExtension = mimetypes.getExtensionFromMimeType(mediaType.toString())
                ?: return null
            return createFormat(mediaType, preferredExtension)
        }

        fun sniffMediaType(mediaType: MediaType): Format? {
            val extension = mimetypes.getExtensionFromMimeType(mediaType.toString())
                ?: return null
            val preferredMediaType = mimetypes.getMimeTypeFromExtension(extension)?.let { MediaType.parse(it) }
                ?: return null
            return createFormat(preferredMediaType, extension)
        }

        for (mediaType in context.mediaTypes) {
            return sniffMediaType(mediaType) ?: continue
        }

        for (extension in context.fileExtensions) {
            return sniffExtension(extension) ?: continue
        }

        return withContext(Dispatchers.IO) {
            context.stream()
                ?.let { URLConnection.guessContentTypeFromStream(it) }
                ?.let { MediaType.parse(it) }
                ?.let {
                    sniffMediaType(it)
                }
        }
    }

}

/**
 * Finds the first [Link] having the given [rel] matching the given [predicate].
 */
private fun List<Link>.firstWithRelMatching(predicate: (String) -> Boolean): Link? =
    firstOrNull { it.rels.any(predicate) }<|MERGE_RESOLUTION|>--- conflicted
+++ resolved
@@ -181,15 +181,9 @@
         if (publication != null) {
             val isLcpProtected = context.containsZipEntryAt("license.lcpl")
 
-<<<<<<< HEAD
             if (publication.metadata.type == "http://schema.org/Audiobook" || publication.readingOrder.allAreAudio) {
-                return if (isManifest) Format.AUDIOBOOK_MANIFEST
-                else (if (isLcpProtected) Format.LCP_PROTECTED_AUDIOBOOK else Format.AUDIOBOOK)
-=======
-            if (publication.metadata.type == "http://schema.org/Audiobook" || publication.allReadingOrderIsAudio) {
                 return if (isManifest) Format.READIUM_AUDIOBOOK_MANIFEST
                 else (if (isLcpProtected) Format.LCP_PROTECTED_AUDIOBOOK else Format.READIUM_AUDIOBOOK)
->>>>>>> 69c8fff4
             }
             if (publication.readingOrder.allAreBitmap) {
                 return if (isManifest) Format.DIVINA_MANIFEST else Format.DIVINA
