--- conflicted
+++ resolved
@@ -22,13 +22,6 @@
  * @val text: LocatorText? - Textual context of the locator.
  */
 
-<<<<<<< HEAD
-open class Locator(val href: String,
-                   val type: String,
-                   val title: String? = null,
-                   val locations: Locations? = null,
-                   val text: LocatorText?) : Serializable {
-=======
 open class Locator(var href: String? = null,
                    var type: String? = null,
                    var title: String? = null,
@@ -80,18 +73,13 @@
         return json
     }
 
->>>>>>> e5c84ed2
     override fun toString(): String {
         var jsonString = """{"""
         href.let { jsonString += """ "href": "$href" ,""" }
         type.let { jsonString += """ "type": "$type" ,""" }
         title.let { jsonString += """ "title": "$title" ,""" }
-<<<<<<< HEAD
-        locations.let { jsonString += """ "locations": $locations """ }
-=======
         locations.let { jsonString += """ "locations": "${locations.toString()}" ,""" }
         text.let { jsonString += """ "text": "${text.toString()}" ,""" }
->>>>>>> e5c84ed2
         jsonString += """}"""
         return jsonString
     }
